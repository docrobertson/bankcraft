--- conflicted
+++ resolved
@@ -22,7 +22,7 @@
         self.agents = model.get_agents().reset_index()
         self.transactions = model.get_transactions()
         self.agentID_color = {}
-<<<<<<< HEAD
+
         self.agentID_marker = {}
         for i, agentID in enumerate(self.agents["AgentID"].unique()):
             if self.agents[self.agents["AgentID"] == agentID]["Agent type"].values[0] == "person":
@@ -31,27 +31,12 @@
                 
             elif self.agents[self.agents["AgentID"] == agentID]["Agent type"].values[0] == "merchant":
                 self.agentID_color[agentID] = 'black'
-                self.agentID_marker[agentID] = 'X'
+                self.agentID_marker[agentID] = 'D'
                 
             elif self.agents[self.agents["AgentID"] == agentID]["Agent type"].values[0] == "employer":
                 self.agentID_color[agentID] = 'black'
                 self.agentID_marker[agentID] = 's'
-            
-=======
-        self.agentID_symbol = {}
 
-        for i, agentID in enumerate(self.agents["AgentID"].unique()):
-            if self.agents[self.agents["AgentID"] == agentID]["Agent type"].values[0] == "person":
-                self.agentID_color[agentID] = self.pallet[i]
-                self.agentID_symbol[agentID] = "o"
-            elif self.agents[self.agents["AgentID"] == agentID]["Agent type"].values[0] == "employer":
-                self.agentID_color[agentID] = "c"
-                self.agentID_symbol[agentID] = "D"
-            else:
-                self.agentID_color[agentID] = "black"
-                self.agentID_symbol[agentID] = "s"
-
->>>>>>> 975a01ca
     def line_plot(self):
         fig, ax = plt.subplots(figsize=(15, 6))
         df = self.agents[self.agents["Agent type"] == "person"]
@@ -80,7 +65,6 @@
             df = grid_df[grid_df['Step'] == slider]
             for agent in df['AgentID'].unique():
                 label = df[df['AgentID'] == agent]['Agent type'].values[0]
-<<<<<<< HEAD
                 x = df[df['AgentID']==agent]['x']
                 y = df[df['AgentID']==agent]['y']
                 def jitter(values,j):
@@ -91,14 +75,6 @@
                                 marker=self.agentID_marker[agent],
                                 ax=ax[0], s=100, label = label)
 
-=======
-                date = df['date_time'].iloc[0]
-                sns.scatterplot(x='x', y='y', data=df[df['AgentID'] == agent],
-                                color=self.agentID_color[agent],
-                                marker=self.agentID_symbol[agent],
-                                label=label, ax=ax[0], s=100)
-                ax[0].set_title('Agent Movements in the Grid, at : ' + str(date))
->>>>>>> 975a01ca
             ax[0].set_xlim(0, self.WIDTH)
             ax[0].set_ylim(0, self.HEIGHT)
             ax[0].legend(loc='upper center', bbox_to_anchor=(0.5, -0.05), ncol=3)
@@ -133,20 +109,7 @@
             plt.tight_layout()
             plt.grid(True)
             plt.show()
-<<<<<<< HEAD
-        
-    
-=======
 
-    # def distribution_plot(self):
-    #     fig, ax = plt.subplots(figsize=(15, 6))
-    #     df = self.agents[self.agents["Agent type"] == "person"]
-    #     df = df.groupby(['AgentID', 'Step']).last().reset_index()
-    #     sns.distplot(df['wealth'], ax=ax)
-    #     ax.set_title("Money Distribution")
-    #     ax.set_ylabel("Density")
-    #     ax.set_xlabel("Money")
->>>>>>> 975a01ca
     def sender_bar_plot(self,include='all'):
         if include == 'all':
             df = self.transactions
