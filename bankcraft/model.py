from mesa import Model
from mesa.time import RandomActivation
from mesa.datacollection import DataCollector
from mesa.space import MultiGrid
import networkx as nx
<<<<<<< HEAD
from uuid import uuid4
from bankcraft.agent.merchant import Merchant
from bankcraft.agent.person import Person
from bankcraft.agent.bank import Bank
from bankcraft.agent.employer import Employer
import csv
=======
from .agent import Person, Merchant, Bank
>>>>>>> f69367d2


class Model(Model):
    def __init__(self, num_people=50, num_merchant=2, initial_money=1000,
                 spending_prob=0.5, spending_amount=100,
                 salary=1000, num_employers=2, num_banks=1):
        super().__init__()

        self._num_people = num_people
        self.num_merchant = num_merchant
        self.schedule = RandomActivation(self)
<<<<<<< HEAD
        self.banks = [Bank(i + 1, self) for i in range(num_banks)]
        self.transactions = []
        self.num_employers = num_employers
        self.employers = [Employer(j + 1, self) for j in range(self.num_employers)]
=======
        self.banks = [Bank(self) for i in range(5)]

>>>>>>> f69367d2
        # adding a complete graph with equal weights
        self.social_grid = nx.complete_graph(self._num_people)
        for (u, v) in self.social_grid.edges():
            self.social_grid.edges[u, v]['weight'] = 1 / (num_people - 1)

<<<<<<< HEAD
        self.grid = MultiGrid(width=50, height=50, torus=False)

        for i in range(self._num_people):
            person = Person(uuid4(), self,
                            initial_money, spending_prob, spending_amount, salary)
            if i % 2 == 0:
                self.employers[0].employees.append(person)
                person.employer = self.employers[0]
            elif i % 2 == 1:
                self.employers[1].employees.append(person)
                person.employer = self.employers[1]
=======
        # adding grid
        self.grid = MultiGrid(width = 50,height= 50, torus=False)
        
        self.put_agents_in_model(initial_money, spending_prob, spending_amount, salary)

        self.datacollector = DataCollector(
             # collect agent money for person agents
             
            agent_reporters = {"Money": lambda a: a.money,
                                'tx_motiv': lambda a: a.get_tx_motiv(),
                                'tx_motiv_score': lambda a: a.get_tx_motiv_score(),
                               'location': lambda a: a.pos,
                               'account_balance': lambda a: a.bank_accounts[1].balance
                               },


            tables= {"transactions": ["sender", "receiver", "amount", "time", "transaction_id","transaction_type"],
                        "agents": ["id", "money", "location"]}

                                )
    
    def put_agents_in_model(self, initial_money, spending_prob, spending_amount, salary):
        for i in range(self._num_people):
            person = Person( self,
                             initial_money, spending_prob, spending_amount, salary)
>>>>>>> f69367d2

            # add agent to grid in random position
            x = self.random.randrange(self.grid.width)
            y = self.random.randrange(self.grid.height)
            person.setHome((x, y))
            self.grid.place_agent(person, (x, y))
            # choosing another location as work
            x = self.random.randrange(self.grid.width)
            y = self.random.randrange(self.grid.height)
            person.setWork((x, y))
            self.schedule.add(person)
            person.setSocialNode(i)

        for i in self.employers:
            self.schedule.add(i)

        # set social network weights
        for person in self.schedule.agents:
            if isinstance(person, Person):
                person.setSocialNetworkWeights()

        for i in range(self.num_merchant):
<<<<<<< HEAD
            merchant = Merchant(uuid4(), self, "Restaurant", 10, 1000)
            # choosing location
=======
            merchant = Merchant(self, "Restaurant", 10, 1000)
                        # choosing location
>>>>>>> f69367d2
            x = self.random.randrange(self.grid.width)
            y = self.random.randrange(self.grid.height)

            self.grid.place_agent(merchant, (x, y))

<<<<<<< HEAD
        self.datacollector = DataCollector(
            # collect agent money for person agents

            agent_reporters={
                # "Money": lambda a: a.money if isinstance(a, Person) else None,
                # 'tx_motiv': lambda a: a.get_tx_motiv() if isinstance(a, Person) else None,
                # 'tx_motiv_score': lambda a: a.get_tx_motiv_score() if isinstance(a, Person) else None,
                #    'location': lambda a: a.pos if isinstance(a, Person) else None,
                'account_balance': lambda a: a.bank_accounts[0][0].balance
            },

            tables={"transactions": ["sender", "receiver", "amount", "time"],
                    "agents": ["id", "money", "location"]}

        )

    def step(self):
=======
    

    def step(self):

>>>>>>> f69367d2
        self.schedule.step()
        self.datacollector.collect(self)

    def run(self, no_steps):
        for i in range(no_steps):
            self.step()

        # collect model state
        self.datacollector.collect(self)

        agents_df = self.datacollector.get_agent_vars_dataframe()
        transactions_df = self.datacollector.get_table_dataframe("transactions")

        return agents_df, transactions_df

<<<<<<< HEAD
    def report_transactions(self):
        with open("transactions.csv", "w", newline="") as csvfile:
            writer = csv.writer(csvfile)
            writer.writerow(["TX_id", "Sender_id", "Receiver_id", "Amount", "TX_type", "Date_of_TX"])
            for transaction in self.transactions:
                writer.writerow([transaction.transaction_id,
                                 transaction.get_sender_id(),
                                 transaction.get_receiver_id(),
                                 transaction.amount,
                                 transaction.get_tx_type(),
                                 transaction.date_of_transaction
                                 ])
=======
 
>>>>>>> f69367d2
<|MERGE_RESOLUTION|>--- conflicted
+++ resolved
@@ -3,16 +3,12 @@
 from mesa.datacollection import DataCollector
 from mesa.space import MultiGrid
 import networkx as nx
-<<<<<<< HEAD
 from uuid import uuid4
 from bankcraft.agent.merchant import Merchant
 from bankcraft.agent.person import Person
 from bankcraft.agent.bank import Bank
 from bankcraft.agent.employer import Employer
 import csv
-=======
-from .agent import Person, Merchant, Bank
->>>>>>> f69367d2
 
 
 class Model(Model):
@@ -24,23 +20,21 @@
         self._num_people = num_people
         self.num_merchant = num_merchant
         self.schedule = RandomActivation(self)
-<<<<<<< HEAD
         self.banks = [Bank(i + 1, self) for i in range(num_banks)]
         self.transactions = []
         self.num_employers = num_employers
         self.employers = [Employer(j + 1, self) for j in range(self.num_employers)]
-=======
-        self.banks = [Bank(self) for i in range(5)]
-
->>>>>>> f69367d2
         # adding a complete graph with equal weights
         self.social_grid = nx.complete_graph(self._num_people)
         for (u, v) in self.social_grid.edges():
             self.social_grid.edges[u, v]['weight'] = 1 / (num_people - 1)
 
-<<<<<<< HEAD
-        self.grid = MultiGrid(width=50, height=50, torus=False)
+        # adding grid
+        self.grid = MultiGrid(width = 50,height= 50, torus=False)
 
+        self.put_agents_in_model(initial_money, spending_prob, spending_amount, salary)
+
+        # def put_agents_in_model(self, initial_money, spending_prob, spending_amount, salary):
         for i in range(self._num_people):
             person = Person(uuid4(), self,
                             initial_money, spending_prob, spending_amount, salary)
@@ -50,33 +44,6 @@
             elif i % 2 == 1:
                 self.employers[1].employees.append(person)
                 person.employer = self.employers[1]
-=======
-        # adding grid
-        self.grid = MultiGrid(width = 50,height= 50, torus=False)
-        
-        self.put_agents_in_model(initial_money, spending_prob, spending_amount, salary)
-
-        self.datacollector = DataCollector(
-             # collect agent money for person agents
-             
-            agent_reporters = {"Money": lambda a: a.money,
-                                'tx_motiv': lambda a: a.get_tx_motiv(),
-                                'tx_motiv_score': lambda a: a.get_tx_motiv_score(),
-                               'location': lambda a: a.pos,
-                               'account_balance': lambda a: a.bank_accounts[1].balance
-                               },
-
-
-            tables= {"transactions": ["sender", "receiver", "amount", "time", "transaction_id","transaction_type"],
-                        "agents": ["id", "money", "location"]}
-
-                                )
-    
-    def put_agents_in_model(self, initial_money, spending_prob, spending_amount, salary):
-        for i in range(self._num_people):
-            person = Person( self,
-                             initial_money, spending_prob, spending_amount, salary)
->>>>>>> f69367d2
 
             # add agent to grid in random position
             x = self.random.randrange(self.grid.width)
@@ -99,19 +66,13 @@
                 person.setSocialNetworkWeights()
 
         for i in range(self.num_merchant):
-<<<<<<< HEAD
             merchant = Merchant(uuid4(), self, "Restaurant", 10, 1000)
             # choosing location
-=======
-            merchant = Merchant(self, "Restaurant", 10, 1000)
-                        # choosing location
->>>>>>> f69367d2
             x = self.random.randrange(self.grid.width)
             y = self.random.randrange(self.grid.height)
 
             self.grid.place_agent(merchant, (x, y))
 
-<<<<<<< HEAD
         self.datacollector = DataCollector(
             # collect agent money for person agents
 
@@ -129,12 +90,6 @@
         )
 
     def step(self):
-=======
-    
-
-    def step(self):
-
->>>>>>> f69367d2
         self.schedule.step()
         self.datacollector.collect(self)
 
@@ -150,7 +105,6 @@
 
         return agents_df, transactions_df
 
-<<<<<<< HEAD
     def report_transactions(self):
         with open("transactions.csv", "w", newline="") as csvfile:
             writer = csv.writer(csvfile)
@@ -162,7 +116,4 @@
                                  transaction.amount,
                                  transaction.get_tx_type(),
                                  transaction.date_of_transaction
-                                 ])
-=======
- 
->>>>>>> f69367d2
+                                 ])