--- conflicted
+++ resolved
@@ -86,10 +86,6 @@
     def run(self, no_steps):
         for _ in range(no_steps):
             self.step()
-<<<<<<< HEAD
-        self.datacollector.collect(self)
-=======
->>>>>>> 09703a6d
         return self.get_agents(), self.get_transactions()
 
     def get_transactions(self):
