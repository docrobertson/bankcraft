--- conflicted
+++ resolved
@@ -6,13 +6,9 @@
 from bankcraft.agent.merchant import Merchant, Food, Clothes
 # from bankcraft.motivation import Motivation
 from bankcraft.config import steps
-<<<<<<< HEAD
-from bankcraft.config import motivation_threshold, hunger_rate, fatigue_rate, social_rate, work_rate, consumerism_rate
-=======
 from bankcraft.config import motivation_threshold, hunger_rate, fatigue_rate, social_rate, consumerism_rate
 from bankcraft.motivation.motivation import Motivation
 from bankcraft.motivation.motivation_state import NeutralState
->>>>>>> 19ca11f0
 
 
 class Person(GeneralAgent):
@@ -54,7 +50,6 @@
         self._social_network_weights = None
         self._best_friend = None
         self._set_schedule_txn()
-        self.active_step = 0
 
     @property
     def home(self):
@@ -120,39 +115,7 @@
                          receiver=row['Receiver'],
                          txn_type='online',
                          description=row['scheduled_expenses'])
-                self.activity_interval(duration=0)
-
-<<<<<<< HEAD
-    def unscheduled_txn(self):
-        if random.random() < 0.1:
-            weight = self._social_network_weights
-            recipient = random.choices(list(weight.keys()), weights=list(weight.values()), k=1)[0]
-            self.adjust_social_network(recipient)
-            if random.random() >= self.spending_prob:
-                self.pay(amount=self.spending_amount,
-                         receiver=recipient,
-                         txn_type='ACH',
-                         description='social')
-                self.activity_interval(duration=0)
-
-    def buy(self, motivation):
-        # if there is a merchant agent in this location
-        if self.model.grid.is_cell_empty(self.pos):
-            return
-        agent = self.model.grid.get_cell_list_contents([self.pos])[0]
-            # if the agent is a merchant
-        price = 0
-        if motivation == 'hunger' and isinstance(agent, Food):
-            value = self.motivation.get_motivation(motivation)
-            price = value if value > 100 else np.random.beta(a=9, b=2, size=1)[0] * (value)
-        elif motivation == 'consumerism' and isinstance(agent, Clothes):
-            price = self.motivation.get_motivation(motivation)
-
-        self.pay(price, agent, 'ACH', motivation)
-        self.motivation.update_motivation(motivation, -price)
-        self.activity_interval(duration=0)
-                              
-=======
+
     # def unscheduled_txn(self):
     #     if random.random() < 0.1:
     #         weight = self._social_network_weights
@@ -180,7 +143,6 @@
     #     self.pay(price, agent, 'ACH', motivation)
     #     self.motivation.update_motivation(motivation, -price)
     #
->>>>>>> 19ca11f0
     def set_social_network_weights(self):
         all_agents = self.model.schedule.agents
         weight = {
@@ -200,71 +162,6 @@
         self._social_network_weights[other_agent] = min(
             self._social_network_weights[other_agent], 1
         )
-<<<<<<< HEAD
-
-    def activity_interval(self, duration):
-        self.active_step = self.model.schedule.time + duration
-
-    def live(self):
-        # if self.pos != self.home:
-        if self.model.current_time.hour < 5:
-            self.motivation.update_motivation('hunger', hunger_rate/4)
-            self.motivation.update_motivation('fatigue', -4*fatigue_rate)
-            if self.model.current_time.weekday() < 5:
-                self.motivation.update_motivation('work', work_rate)
-        else:
-            self.motivation.update_motivation('hunger', hunger_rate)
-            self.motivation.update_motivation('fatigue', fatigue_rate)
-            self.motivation.update_motivation('social', social_rate)
-            self.motivation.update_motivation('consumerism', consumerism_rate)
-            self.motivation.update_motivation('work', -work_rate/4)
-        
-    def socialize(self):
-        if not self.model.grid.is_cell_empty(self.pos):
-            for agent in self.model.grid.get_cell_list_contents([self.pos]):
-                if isinstance(agent, Person):
-                    self.adjust_social_network(agent)
-                    social_amount = np.random.beta(a=9, b=2, size=1)[0] * (self.motivation.get_motivation('social'))
-                    self.motivation.update_motivation('social', -social_amount)
-                    self.activity_interval(duration=0)
-                    break       
-
-    def motivation_handler(self):
-        if self.model.current_time.hour < 5:
-            self.activity_interval(duration=0)
-            self.move_to(self.home)
-        elif self.model.current_time.weekday() < 5 and\
-                (9 <= self.model.current_time.hour <= 11 or 13 <= self.model.current_time.hour <= 16):
-            self.move_to(self.work)
-            self.activity_interval(duration=0)
-
-            # self.motivation.update_motivation('work', motivation_threshold)
-        # else:
-        #     self.motivation.reset_one_motivation('work')
-            
-        critical_motivation = self.motivation.get_critical_motivation()
-        if critical_motivation is not None:
-            self.set_target_location(critical_motivation)
-            if critical_motivation == 'hunger':
-                self.buy('hunger')    
-            elif critical_motivation == 'fatigue' and self.pos == self.home:
-                self.motivation.update_motivation('fatigue', -2 * fatigue_rate)
-            elif critical_motivation == 'social':
-                self.socialize()
-            elif critical_motivation == 'consumerism':
-                self.buy('consumerism')
-            elif critical_motivation == 'work':
-                self.move_to(self.work)
-
-
-    def step(self):
-        self.live()
-        self.pay_schedule_txn()
-        if self.model.schedule.time >= self.active_step:
-            self.motivation_handler()
-            self.move()
-            self.unscheduled_txn()
-=======
         
     # def live(self):
     #     if self.pos != self.home:
@@ -307,5 +204,4 @@
         # self.move()
         self.pay_schedule_txn()
         # self.unscheduled_txn()
-        self.motivation.step()
->>>>>>> 19ca11f0
+        self.motivation.step()