import itertools
import random
import pandas as pd
import numpy as np
from bankcraft.agent.business import Business
from bankcraft.agent.general_agent import GeneralAgent
from bankcraft.agent.merchant import Merchant
from bankcraft.transaction import *
from bankcraft.motivation import Motivation
from bankcraft.steps import steps


class Person(GeneralAgent):
    def __init__(self, model,
                 initial_money):
        super().__init__(model)

        self.monthly_housing_cost = np.random.normal(2000, 650)
        self.housing_cost_frequency = random.choice([steps['biweekly'], steps['month']])
        self.housing_cost_per_pay = self.monthly_housing_cost * self.housing_cost_frequency / steps['month']

        self.monthly_salary = self.monthly_housing_cost / 0.34  # or np.random.normal(5500, 1800)
        self.salary_frequency = random.choice([steps['biweekly'], steps['month']])
        self.salary_per_pay = self.monthly_salary * self.salary_frequency / steps['month']

        self.has_subscription = random.randint(0, 1)
        self.subscription_amount = self.has_subscription * random.randrange(0, 100)
        self.has_membership = random.randint(0, 1)
        self.membership_amount = self.has_membership * random.randrange(0, 100)

        self.employer = None

        self.motivation = Motivation()
        self.txn_motivation = None
        self.txn_motivation_score = 1

        self.bank_accounts = self.assign_bank_account(model, initial_money)
        self.wealth = sum(account.balance for account in itertools.chain.from_iterable(self.bank_accounts))

        self.txn_counter = 0
        self.landlord = Business(model, business_type='Landlord')
        # a temporary business for receiving scheduled transactions
        self._payerBusiness = Business(model, business_type='test')
        self.schedule_txn = pd.DataFrame()
        
        self.spending_prob = random.random()
        self.spending_amount = random.randrange(0, 100)

        self._target_location = None
        

    def set_home(self, home):
        self.home = home

    def set_social_node(self, social_node):
        self.social_node = social_node

    def set_work(self, work):
        self.work = work
        
    def set_schedule_txn(self):
        txn_list = [['Type', 'Amount', 'Frequency', 'Receiver'],
                    ['Rent/Mortgage', self.housing_cost_per_pay, self.housing_cost_frequency, self.landlord],
                    ['Utilities', np.random.normal(loc=200, scale=50), steps['month'], 'Utility Company'],
                    ['Memberships', self.membership_amount, steps['month'], 'Business'],
                    ['Subscriptions', self.subscription_amount, steps['month'], 'Business'],
                    ['Bills', random.randrange(10, 300), steps['month'], 'Business']]
        self.schedule_txn = pd.DataFrame(txn_list[1:], columns=txn_list[0])

    def pay_schedule_txn(self):
        # for all types of txn if the probability is met and step is a multiple of frequency do the txn
        for index, row in self.schedule_txn.iterrows():
            if self.model.schedule.steps % row['Frequency'] == 0:
                self.pay(row['Amount'], row['Receiver'], row['Type'])

    def unscheduled_txn(self):
        for motivation in self.motivation.motivation_list:
            if self.motivation.get_motivation(motivation) > 20:
                self._target_location = self.get_nearest(Merchant).pos
                self.buy(motivation)
                
        if random.random() < 0.1:
            weight = self._social_network_weights
            recipient = random.choices(list(weight.keys()), weights=list(weight.values()), k=1)[0]
            self.adjust_social_network(recipient)
            if random.random() < self.spending_prob:
                self.pay(self.spending_amount, recipient, 'Social')

    def buy(self, motivation):
        # if there is a merchant agent in this location
        if not self.model.grid.is_cell_empty(self.pos):
            # get the agent in this location
            agent = self.model.grid.get_cell_list_contents([self.pos])[0]
            # if the agent is a merchant
            if isinstance(agent, Merchant) and self.wealth >= agent.price:
                self.pay(agent.price, agent, motivation)
<<<<<<< HEAD
                self.motivation.update_motivation(motivation, -15)
                
=======
>>>>>>> 0b0b5efd
            
    def pay(self, amount, receiver, motivation=None):
        if type(receiver) == str:
            receiver = self._payerBusiness
        transaction = Cheque(self.bank_accounts[0][0],
                             receiver.bank_accounts[0][0],
                             amount, self.model.schedule.steps,
                             self.txn_counter
                             )
        self.update_records(receiver, amount, transaction.get_tx_type(), motivation)
        transaction.do_transaction()
        self.txn_counter += 1
        # self.updateMoney()
        # receiver.updateMoney()
        
   
    def set_social_network_weights(self):
        all_agents = self.model.schedule.agents
        weight = {
            agent: self.model.social_grid.edges[
                self.social_node, agent.social_node
            ]['weight']
            if agent != self
            else 0
            for agent in all_agents
            if isinstance(agent, Person)
        }
        self._social_network_weights = weight

    def adjust_social_network(self, other_agent):
        self._social_network_weights[other_agent] += 0.1
        # have weights to be between 0 and 1
        self._social_network_weights[other_agent] = min(
            self._social_network_weights[other_agent], 1
        )
        
    def move(self):
        if self._target_location is None:
            self.motivation.update_motivation('hunger', 1)

        else:
            self.move_to(self._target_location)
            self.motivation.update_motivation('hunger', 2)

    def move_to(self, new_position):
        x, y = self.pos
        x_new, y_new = new_position
        x_distance = x_new - x
        y_distance = y_new - y
        if x_distance > 0:
            x += 1
        elif x_distance < 0:
            x -= 1

        if y_distance > 0:
            y += 1
        elif y_distance < 0:
            y -= 1
            
        self.model.grid.move_agent(self, (x, y))
        self.pos = (x, y)
        
    def distance_to(self, other_agent):
        x, y = self.pos
        x_other, y_other = other_agent.pos
        return np.sqrt((x - x_other) ** 2 + (y - y_other) ** 2)
    
    def get_nearest(self, agent_type):
        closest = float('inf')
        closest_agent = None
        for agent in self.model.get_all_agents():
            if isinstance(agent, agent_type):
                distance = self.distance_to(agent)
                if distance < closest:
                    closest = distance
                    closest_agent = agent  
        return closest_agent
    
    def go_home(self):
        self.model.grid.move_agent(self, self.home)

    def go_work(self):
        self.model.grid.move_agent(self, self.work)

    def update_records(self, other_agent, amount, transaction_type, motivation=None):
        transaction_data = {
            "sender": self.unique_id,
            "receiver": other_agent.unique_id,
            "amount": amount,
            "time": self.model.schedule.time,
            "transaction_id": f"{str(self.unique_id)}_{str(self.txn_counter)}",
            "transaction_type": transaction_type,
            "motivation": motivation,
        }
        self.model.datacollector.add_table_row("transactions", transaction_data)

    def step(self):
        self.move()
        self.pay_schedule_txn()
        self.unscheduled_txn()<|MERGE_RESOLUTION|>--- conflicted
+++ resolved
@@ -94,11 +94,7 @@
             # if the agent is a merchant
             if isinstance(agent, Merchant) and self.wealth >= agent.price:
                 self.pay(agent.price, agent, motivation)
-<<<<<<< HEAD
                 self.motivation.update_motivation(motivation, -15)
-                
-=======
->>>>>>> 0b0b5efd
             
     def pay(self, amount, receiver, motivation=None):
         if type(receiver) == str:
