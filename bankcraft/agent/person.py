--- conflicted
+++ resolved
@@ -77,17 +77,9 @@
             if self.model.schedule.steps % row['Frequency'] == 0:
                 self.pay(row['Amount'], row['Receiver'], "ACH", row['schedule_type'])
 
-<<<<<<< HEAD
+
     def unscheduled_txn(self):                     
-=======
-    def unscheduled_txn(self):
-        for motivation in self.motivation.motivation_list:
-            if self.motivation.get_motivation(motivation) > 20:
-                self._target_location = self.get_nearest(Merchant).pos
-                print(f'{self.unique_id} is going to {self._target_location}')
-                self.buy(motivation)
-                
->>>>>>> ac04cd14
+
         if random.random() < 0.1:
             weight = self._social_network_weights
             recipient = random.choices(list(weight.keys()), weights=list(weight.values()), k=1)[0]
@@ -102,16 +94,9 @@
             agent = self.model.grid.get_cell_list_contents([self.pos])[0]
             # if the agent is a merchant
             if isinstance(agent, Merchant) and self.wealth >= agent.price:
-<<<<<<< HEAD
                 self.pay(agent.price, agent,'ACH' ,motivation)
                 self.motivation.update_motivation(motivation, -15)     
                               
-=======
-                self.pay(agent.price, agent, 'online', motivation)
-                print(f'{self.unique_id} bought {motivation} from {agent.unique_id}')
-                self.motivation.update_motivation(motivation, -15)
-
->>>>>>> ac04cd14
     def set_social_network_weights(self):
         all_agents = self.model.schedule.agents
         weight = {
@@ -171,8 +156,7 @@
                     closest = distance
                     closest_agent = agent
         return closest_agent
-<<<<<<< HEAD
-    
+
     def live(self):
         self.motivation.update_motivation('hunger', hunger_rate)
         self.motivation.update_motivation('fatigue', fatigue_rate)
@@ -185,16 +169,7 @@
                 self.buy('hunger')    
             if critical_motivation == 'fatigue' and self.pos == self.home:
                 self.motivation.update_motivation('fatigue', fatigue_rate * -10)
-                
-=======
 
-    def go_home(self):
-        self.model.grid.move_agent(self, self.home)
-
-    def go_work(self):
-        self.model.grid.move_agent(self, self.work)
-
->>>>>>> ac04cd14
     def step(self):
         self.live()
         self.motivation_handler()
