--- conflicted
+++ resolved
@@ -60,6 +60,7 @@
             self._target_location = self.home
         elif motivation == 'social':
             self._target_location = self.get_nearest(Person).pos
+
             
     def set_work(self, work):
         self.work = work
@@ -79,9 +80,7 @@
             if self.model.schedule.steps % row['Frequency'] == 0:
                 self.pay(row['Amount'], row['Receiver'], "ACH", row['schedule_type'])
 
-
     def unscheduled_txn(self):                     
-
         if random.random() < 0.1:
             weight = self._social_network_weights
             recipient = random.choices(list(weight.keys()), weights=list(weight.values()), k=1)[0]
@@ -99,7 +98,6 @@
                 self.pay(agent.price, agent,'ACH' ,motivation)
                 self.motivation.update_motivation(motivation, -15)     
                               
-
     def set_social_network_weights(self):
         all_agents = self.model.schedule.agents
         weight = {
@@ -159,7 +157,7 @@
                     closest = distance
                     closest_agent = agent
         return closest_agent
-
+      
     def live(self):
         self.motivation.update_motivation('hunger', hunger_rate)
         self.motivation.update_motivation('fatigue', fatigue_rate)
@@ -173,6 +171,7 @@
                 self.adjust_social_network(agent)
                 self.motivation.update_motivation('social', social_rate * -10)
                 
+
     def motivation_handler(self):
         critical_motivation = self.motivation.get_critical_motivation()
         if critical_motivation is not None:
@@ -181,14 +180,10 @@
                 self.buy('hunger')    
             elif critical_motivation == 'fatigue' and self.pos == self.home:
                 self.motivation.update_motivation('fatigue', fatigue_rate * -10)
-<<<<<<< HEAD
             elif critical_motivation == 'social':
                 self.socialize()
             
                 
-=======
-
->>>>>>> 2b581a05
     def step(self):
         self.live()
         self.motivation_handler()
