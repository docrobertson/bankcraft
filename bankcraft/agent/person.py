--- conflicted
+++ resolved
@@ -43,11 +43,7 @@
         self.spending_amount = random.randrange(0, 100)
 
         self._target_location = None
-<<<<<<< HEAD
         self.clock = model.clock
-=======
-        self.working = False
->>>>>>> 975a01ca
 
         self._home = None
         self._work = None
@@ -206,13 +202,3 @@
         self.move()
         self.pay_schedule_txn()
         self.unscheduled_txn()
-<<<<<<< HEAD
-=======
-        # 9am-12pm and 1pm-5pm
-        if self.model.current_time.weekday() < 5 and\
-                (9 <= self.model.current_time.hour <= 12 or 13 <= self.model.current_time.hour <= 17):
-            self.working = True
-            self.set_target_location('work')
-        else:
-            self.working = False
->>>>>>> 975a01ca
