--- conflicted
+++ resolved
@@ -43,11 +43,8 @@
         self.spending_amount = random.randrange(0, 100)
 
         self._target_location = None
-<<<<<<< HEAD
+
         self.clock = model.clock
-=======
-        self.working = False
->>>>>>> 975a01ca
 
         self._home = None
         self._work = None
@@ -91,7 +88,6 @@
         # self.best_friend = best_friend
 
     def set_target_location(self, motivation):
-<<<<<<< HEAD
         if motivation == 'hunger':
             self._target_location = self.get_nearest(Merchant).pos
         elif motivation == 'fatigue':
@@ -102,19 +98,6 @@
         elif motivation == 'work':
             self._target_location = self.work
 
-=======
-        if self.working is False:
-            if motivation == 'hunger':
-                self._target_location = self.get_nearest(Merchant).pos
-            elif motivation == 'fatigue':
-                self._target_location = self.home
-            elif motivation == 'social':
-                #self._target_location = self.get_nearest(Person).pos
-                self._target_location = self.best_friend.pos
-        else:
-            #self._target_location = self.employer.pos
-            self._target_location = self.work
->>>>>>> 975a01ca
 
     def set_schedule_txn(self):
         #  include insurance, car lease, loan, tuition (limited time -> keep track of them in a counter)
@@ -219,13 +202,3 @@
         self.move()
         self.pay_schedule_txn()
         self.unscheduled_txn()
-<<<<<<< HEAD
-=======
-        # 9am-12pm and 1pm-5pm
-        if self.model.current_time.weekday() < 5 and\
-                (9 <= self.model.current_time.hour <= 12 or 13 <= self.model.current_time.hour <= 17):
-            self.working = True
-            self.set_target_location('work')
-        else:
-            self.working = False
->>>>>>> 975a01ca
