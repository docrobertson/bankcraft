import random
import pandas as pd
import numpy as np
from bankcraft.agent.business import Business
from bankcraft.agent.general_agent import GeneralAgent
from bankcraft.agent.merchant import Merchant
from bankcraft.motivation import Motivation
from bankcraft.steps import steps


class Person(GeneralAgent):
    def __init__(self, model,
                 initial_money):
        super().__init__(model)

        self.monthly_housing_cost = np.random.normal(2000, 650)
        self.housing_cost_frequency = random.choice([steps['biweekly'], steps['month']])
        self.housing_cost_per_pay = self.monthly_housing_cost * self.housing_cost_frequency / steps['month']

        self.monthly_salary = self.monthly_housing_cost / 0.34  # or np.random.normal(5500, 1800)
        self.salary_frequency = random.choice([steps['biweekly'], steps['month']])
        self.salary_per_pay = self.monthly_salary * self.salary_frequency / steps['month']

        self.has_subscription = random.randint(0, 1)
        self.subscription_amount = self.has_subscription * random.randrange(0, 100)
        self.has_membership = random.randint(0, 1)
        self.membership_amount = self.has_membership * random.randrange(0, 100)

        self.employer = None

        self.motivation = Motivation()
        self.txn_motivation = None
        self.txn_motivation_score = 1

        self.bank_accounts = self.assign_bank_account(model, initial_money)

        self.landlord = Business(model, business_type='Landlord')
        # a temporary business for receiving scheduled transactions
        self._payerBusiness = Business(model, business_type='test')
        self.schedule_txn = pd.DataFrame()
        
        self.spending_prob = random.random()
        self.spending_amount = random.randrange(0, 100)

        self._target_location = None

    def set_home(self, home):
        self.home = home

    def set_social_node(self, social_node):
        self.social_node = social_node

    def set_work(self, work):
        self.work = work
        
    def set_schedule_txn(self):
        txn_list = [['schedule_type', 'Amount', 'pay_date', 'Receiver'],
                    ['Rent/Mortgage', self.housing_cost_per_pay, self.housing_cost_frequency, self.landlord],
                    ['Utilities', np.random.normal(loc=200, scale=50), steps['month'], 'Utility Company'],
                    ['Memberships', self.membership_amount, steps['month'], 'Business'],
                    ['Subscriptions', self.subscription_amount, steps['month'], 'Business'],
                    ['Bills', random.randrange(10, 300), steps['month'], 'Business']]
        self.schedule_txn = pd.DataFrame(txn_list[1:], columns=txn_list[0])

    def pay_schedule_txn(self):
        # for all types of txn if the probability is met and step is a multiple of frequency do the txn
        for index, row in self.schedule_txn.iterrows():
            if self.model.schedule.steps % row['Frequency'] == 0:
                self.pay(row['Amount'], row['Receiver'], "ACH", row['schedule_type'])

    def unscheduled_txn(self):
        for motivation in self.motivation.motivation_list:
            if self.motivation.get_motivation(motivation) > 20:
                self._target_location = self.get_nearest(Merchant).pos
                self.buy(motivation)
                
        if random.random() < 0.1:
            weight = self._social_network_weights
            recipient = random.choices(list(weight.keys()), weights=list(weight.values()), k=1)[0]
            self.adjust_social_network(recipient)
            if random.random() < self.spending_prob:
                self.pay(self.spending_amount, recipient, 'ACH', 'social')

    def buy(self, motivation):
        # if there is a merchant agent in this location
        if not self.model.grid.is_cell_empty(self.pos):
            # get the agent in this location
            agent = self.model.grid.get_cell_list_contents([self.pos])[0]
            # if the agent is a merchant
            if isinstance(agent, Merchant) and self.wealth >= agent.price:
<<<<<<< HEAD
                self.pay(agent.price, agent, motivation)
                self.motivation.update_motivation(motivation, -15)
                
            
    def pay(self, amount, receiver,motivation=None):
        if type(receiver) == str:
            receiver = self._payerBusiness
        transaction = Cheque(self.bank_accounts[0][0],
                                            receiver.bank_accounts[0][0],
                                            amount, self.model.schedule.steps,
                                            self.txn_counter
                                            )
        self.updateRecords(receiver, amount, transaction.get_tx_type(), motivation)
        transaction.do_transaction()
        self.txn_counter += 1
        self.updateMoney()
        receiver.updateMoney()
        
   
=======
                self.pay(agent.price, agent, 'online', motivation)

>>>>>>> a03b227f
    def set_social_network_weights(self):
        all_agents = self.model.schedule.agents
        weight = {
            agent: self.model.social_grid.edges[
                self.social_node, agent.social_node
            ]['weight']
            if agent != self
            else 0
            for agent in all_agents
            if isinstance(agent, Person)
        }
        self._social_network_weights = weight

    def adjust_social_network(self, other_agent):
        self._social_network_weights[other_agent] += 0.1
        # have weights to be between 0 and 1
        self._social_network_weights[other_agent] = min(
            self._social_network_weights[other_agent], 1
        )
        
    def move(self):
        if self._target_location is None:
            self.motivation.update_motivation('hunger', 1)

        else:
            self.move_to(self._target_location)
            self.motivation.update_motivation('hunger', 2)

    def move_to(self, new_position):
        x, y = self.pos
        x_new, y_new = new_position
        x_distance = x_new - x
        y_distance = y_new - y
        if x_distance > 0:
            x += 1
        elif x_distance < 0:
            x -= 1

        if y_distance > 0:
            y += 1
        elif y_distance < 0:
            y -= 1
            
        self.model.grid.move_agent(self, (x, y))
        self.pos = (x, y)
        
    def distance_to(self, other_agent):
        x, y = self.pos
        x_other, y_other = other_agent.pos
        return np.sqrt((x - x_other) ** 2 + (y - y_other) ** 2)
    
    def get_nearest(self, agent_type):
        closest = float('inf')
        closest_agent = None
        for agent in self.model.get_all_agents():
            if isinstance(agent, agent_type):
                distance = self.distance_to(agent)
                if distance < closest:
                    closest = distance
                    closest_agent = agent  
        return closest_agent
    
    def go_home(self):
        self.model.grid.move_agent(self, self.home)

    def go_work(self):
        self.model.grid.move_agent(self, self.work)

    def step(self):
        self.move()
        self.pay_schedule_txn()
        self.unscheduled_txn()<|MERGE_RESOLUTION|>--- conflicted
+++ resolved
@@ -88,7 +88,6 @@
             agent = self.model.grid.get_cell_list_contents([self.pos])[0]
             # if the agent is a merchant
             if isinstance(agent, Merchant) and self.wealth >= agent.price:
-<<<<<<< HEAD
                 self.pay(agent.price, agent, motivation)
                 self.motivation.update_motivation(motivation, -15)
                 
@@ -108,10 +107,6 @@
         receiver.updateMoney()
         
    
-=======
-                self.pay(agent.price, agent, 'online', motivation)
-
->>>>>>> a03b227f
     def set_social_network_weights(self):
         all_agents = self.model.schedule.agents
         weight = {
