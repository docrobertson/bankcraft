import random
import pandas as pd
import numpy as np
from bankcraft.agent.business import Business
from bankcraft.agent.general_agent import GeneralAgent
from bankcraft.agent.merchant import Merchant
from bankcraft.motivation import Motivation
from bankcraft.steps import steps
from bankcraft.config import motivation_threshold, hunger_rate, fatigue_rate, social_rate



class Person(GeneralAgent):
    def __init__(self, model,
                 initial_money):
        super().__init__(model)

        self.monthly_housing_cost = np.random.normal(2000, 650)
        self.housing_cost_frequency = random.choice([steps['biweekly'], steps['month']])
        self.housing_cost_per_pay = self.monthly_housing_cost * self.housing_cost_frequency / steps['month']

        self.monthly_salary = self.monthly_housing_cost / 0.34  # or np.random.normal(5500, 1800)
        self.salary_frequency = random.choice([steps['biweekly'], steps['month']])
        self.salary_per_pay = self.monthly_salary * self.salary_frequency / steps['month']

        self.has_subscription = random.randint(0, 1)
        self.subscription_amount = self.has_subscription * random.randrange(0, 100)
        self.has_membership = random.randint(0, 1)
        self.membership_amount = self.has_membership * random.randrange(0, 100)

        self.employer = None

        self.motivation = Motivation()
        self.txn_motivation = None
        self.txn_motivation_score = 1

        self.bank_accounts = self.assign_bank_account(model, initial_money)

        self.landlord = Business(model, business_type='Landlord')
        # a temporary business for receiving scheduled transactions
        self._payerBusiness = Business(model, business_type='test')
        self.schedule_txn = pd.DataFrame()
        
        self.spending_prob = random.random()
        self.spending_amount = random.randrange(0, 100)

        self._target_location = None

    def set_home(self, home):
        self.home = home

    def set_social_node(self, social_node):
        self.social_node = social_node

    def set_target_location(self, motivation):
        if motivation == 'hunger':
            self._target_location = self.get_nearest(Merchant).pos
        elif motivation == 'fatigue':
            self._target_location = self.home
        elif motivation == 'social':
            self._target_location = self.get_nearest(Person).pos
            
    def set_work(self, work):
        self.work = work
        
    def set_schedule_txn(self):
        txn_list = [['schedule_type', 'Amount', 'pay_date', 'Receiver'],
                    ['Rent/Mortgage', self.housing_cost_per_pay, self.housing_cost_frequency, self.landlord],
                    ['Utilities', np.random.normal(loc=200, scale=50), steps['month'], 'Utility Company'],
                    ['Memberships', self.membership_amount, steps['month'], 'Business'],
                    ['Subscriptions', self.subscription_amount, steps['month'], 'Business'],
                    ['Bills', random.randrange(10, 300), steps['month'], 'Business']]
        self.schedule_txn = pd.DataFrame(txn_list[1:], columns=txn_list[0])

    def pay_schedule_txn(self):
        # for all types of txn if the probability is met and step is a multiple of frequency do the txn
        for index, row in self.schedule_txn.iterrows():
            if self.model.schedule.steps % row['Frequency'] == 0:
                self.pay(row['Amount'], row['Receiver'], "ACH", row['schedule_type'])

    def unscheduled_txn(self):                     
        if random.random() < 0.1:
            weight = self._social_network_weights
            recipient = random.choices(list(weight.keys()), weights=list(weight.values()), k=1)[0]
            self.adjust_social_network(recipient)
            if random.random() < self.spending_prob:
                self.pay(self.spending_amount, recipient, 'ACH', 'social')

    def buy(self, motivation):
        # if there is a merchant agent in this location
        if not self.model.grid.is_cell_empty(self.pos):
            # get the agent in this location
            agent = self.model.grid.get_cell_list_contents([self.pos])[0]
            # if the agent is a merchant
            if isinstance(agent, Merchant) and self.wealth >= agent.price:
<<<<<<< HEAD
                self.pay(agent.price, agent,'ACH' ,motivation)
                self.motivation.update_motivation(motivation, -15)     
                              
=======
                self.pay(agent.price, agent, motivation)
                self.motivation.update_motivation(motivation, -15)
            
    def pay(self, amount, receiver,motivation=None):
        if type(receiver) == str:
            receiver = self._payerBusiness
        transaction = Cheque(self.bank_accounts[0][0],
                                            receiver.bank_accounts[0][0],
                                            amount, self.model.schedule.steps,
                                            self.txn_counter
                                            )
        self.updateRecords(receiver, amount, transaction.get_tx_type(), motivation)
        transaction.do_transaction()
        self.txn_counter += 1
        # self.updateMoney()
        # receiver.updateMoney()
   
>>>>>>> 8ea0260e
    def set_social_network_weights(self):
        all_agents = self.model.schedule.agents
        weight = {
            agent: self.model.social_grid.edges[
                self.social_node, agent.social_node
            ]['weight']
            if agent != self
            else 0
            for agent in all_agents
            if isinstance(agent, Person)
        }
        self._social_network_weights = weight

    def adjust_social_network(self, other_agent):
        self._social_network_weights[other_agent] += 0.1
        # have weights to be between 0 and 1
        self._social_network_weights[other_agent] = min(
            self._social_network_weights[other_agent], 1
        )
        
    def move(self):
        if self._target_location is not None:
            self.move_to(self._target_location)
            self.motivation.update_motivation('hunger', hunger_rate )
            
    def move_to(self, new_position):
        x, y = self.pos
        x_new, y_new = new_position
        x_distance = x_new - x
        y_distance = y_new - y
        if x_distance > 0:
            x += 1
        elif x_distance < 0:
            x -= 1

        if y_distance > 0:
            y += 1
        elif y_distance < 0:
            y -= 1
            
        self.model.grid.move_agent(self, (x, y))
        self.pos = (x, y)
        
    def distance_to(self, other_agent):
        x, y = self.pos
        x_other, y_other = other_agent.pos
        return np.sqrt((x - x_other) ** 2 + (y - y_other) ** 2)
    
    def get_nearest(self, agent_type):
        closest = float('inf')
        closest_agent = None
        for agent in self.model.get_all_agents():
            if isinstance(agent, agent_type):
                distance = self.distance_to(agent)
                if distance < closest:
                    closest = distance
                    closest_agent = agent  
        return closest_agent
    
    def live(self):
        self.motivation.update_motivation('hunger', hunger_rate)
        self.motivation.update_motivation('fatigue', fatigue_rate)
        self.motivation.update_motivation('social', social_rate)
    def socialize(self):
        #if there is a person in this location
        if not self.model.grid.is_cell_empty(self.pos):
            agent = self.model.grid.get_cell_list_contents([self.pos])[0]
            # if the agent is a person
            if isinstance(agent, Person):
                self.adjust_social_network(agent)
                self.motivation.update_motivation('social', social_rate * -10)
                
    def motivation_handler(self):
        critical_motivation = self.motivation.get_critical_motivation()
        if critical_motivation is not None:
            self.set_target_location(critical_motivation)
            if critical_motivation == 'hunger':
                self.buy('hunger')    
            elif critical_motivation == 'fatigue' and self.pos == self.home:
                self.motivation.update_motivation('fatigue', fatigue_rate * -10)
            elif critical_motivation == 'social':
                self.socialize()
            
                
    def step(self):
        self.live()
        self.motivation_handler()
        self.move()
        self.pay_schedule_txn()
        self.unscheduled_txn()<|MERGE_RESOLUTION|>--- conflicted
+++ resolved
@@ -93,29 +93,10 @@
             agent = self.model.grid.get_cell_list_contents([self.pos])[0]
             # if the agent is a merchant
             if isinstance(agent, Merchant) and self.wealth >= agent.price:
-<<<<<<< HEAD
                 self.pay(agent.price, agent,'ACH' ,motivation)
                 self.motivation.update_motivation(motivation, -15)     
                               
-=======
-                self.pay(agent.price, agent, motivation)
-                self.motivation.update_motivation(motivation, -15)
-            
-    def pay(self, amount, receiver,motivation=None):
-        if type(receiver) == str:
-            receiver = self._payerBusiness
-        transaction = Cheque(self.bank_accounts[0][0],
-                                            receiver.bank_accounts[0][0],
-                                            amount, self.model.schedule.steps,
-                                            self.txn_counter
-                                            )
-        self.updateRecords(receiver, amount, transaction.get_tx_type(), motivation)
-        transaction.do_transaction()
-        self.txn_counter += 1
-        # self.updateMoney()
-        # receiver.updateMoney()
-   
->>>>>>> 8ea0260e
+
     def set_social_network_weights(self):
         all_agents = self.model.schedule.agents
         weight = {
