from bankcraft.agent.general_agent import GeneralAgent
from bankcraft.transaction import *
from bankcraft.steps import steps
import random


class Employer(GeneralAgent):
    def __init__(self, model):
        super().__init__(model)
<<<<<<< HEAD
        self.pay_period = random.choice([steps.steps['biweekly'], steps.steps['monthly']])
=======
        self.pay_period = steps['biweekly']
>>>>>>> 290f65fd
        self.employees = []
        self.initial_fund = 1000000
        self.bank_accounts = self.assign_bank_account(model, self.initial_fund)
        # These are for use of agent reporter and needs to be handled better in the future
        self.money = self.initial_fund
        self.motivation = None

    def is_pay_date(self, date):
        return date % self.pay_period == 0

    def pay_salary(self, employee, amount):
        transaction = Cheque(self.bank_accounts[0][0],
                             employee.bank_accounts[0][0],
                             amount, self.model.schedule.steps + 1,
                             self.unique_id)
        transaction.do_transaction()
        self.model.transactions.append(transaction)

    def step(self):
        if self.is_pay_date(self.model.schedule.steps):
            for i in self.employees:
                self.pay_salary(i, i.salary_per_pay)<|MERGE_RESOLUTION|>--- conflicted
+++ resolved
@@ -7,11 +7,7 @@
 class Employer(GeneralAgent):
     def __init__(self, model):
         super().__init__(model)
-<<<<<<< HEAD
         self.pay_period = random.choice([steps.steps['biweekly'], steps.steps['monthly']])
-=======
-        self.pay_period = steps['biweekly']
->>>>>>> 290f65fd
         self.employees = []
         self.initial_fund = 1000000
         self.bank_accounts = self.assign_bank_account(model, self.initial_fund)
@@ -33,4 +29,4 @@
     def step(self):
         if self.is_pay_date(self.model.schedule.steps):
             for i in self.employees:
-                self.pay_salary(i, i.salary_per_pay)+                self.pay_salary(i, i.salary)