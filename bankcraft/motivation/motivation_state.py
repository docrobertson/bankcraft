--- conflicted
+++ resolved
@@ -61,11 +61,5 @@
 class NeutralState(MotivationState):
 
     def set_motion(self) -> None:
-<<<<<<< HEAD
-        # print('no motion in Neutral state')
-        return
-=======
         print('no motion in Neutral state')
-        return
-    
->>>>>>> e01f930b
+        return