--- conflicted
+++ resolved
@@ -13,14 +13,8 @@
 steps['month'] = 30 * 24 * 6 * steps['10min']
 steps['year'] = 365 * 24 * 6 * steps['10min']
 
-
-<<<<<<< HEAD
 workplace_radius = 3
-
 
 small_meal_avg_cost = 3
 medium_meal_avg_cost = 14
-large_meal_avg_cost = 20
-=======
-workplace_radius = 3
->>>>>>> 35047cb8
+large_meal_avg_cost = 20