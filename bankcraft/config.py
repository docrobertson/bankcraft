hunger_rate = 0.3 # threshold * 3 * (1/step['day']) 
fatigue_rate = 0.2 # threshold * 3 * (1/step['day'])* 0.5
social_rate = 0.1
consumerism_rate = 0.03
<<<<<<< HEAD
work_rate = 0.65
=======
work_rate = 0.55
>>>>>>> 19ca11f0
motivation_threshold = 20

steps = {'10min': 1}
steps['hour'] = 6 * steps['10min']
steps['day'] = 24 * 6 * steps['10min'] 
steps['week'] = 7 * 24 * 6 * steps['10min']
steps['biweekly'] = 14 * 24 * 6 * steps['10min']
steps['month'] = 30 * 24 * 6 * steps['10min']
steps['year'] = 365 * 24 * 6 * steps['10min']<|MERGE_RESOLUTION|>--- conflicted
+++ resolved
@@ -2,11 +2,7 @@
 fatigue_rate = 0.2 # threshold * 3 * (1/step['day'])* 0.5
 social_rate = 0.1
 consumerism_rate = 0.03
-<<<<<<< HEAD
-work_rate = 0.65
-=======
 work_rate = 0.55
->>>>>>> 19ca11f0
 motivation_threshold = 20
 
 steps = {'10min': 1}
