--- conflicted
+++ resolved
@@ -13,15 +13,8 @@
 steps['month'] = 30 * 24 * 6 * steps['10min']
 steps['year'] = 365 * 24 * 6 * steps['10min']
 
-<<<<<<< HEAD
-
 workplace_radius = 3
 
-
-=======
-workplace_radius = 3
-
->>>>>>> 7fdd521b
 small_meal_avg_cost = 3
 medium_meal_avg_cost = 14
 large_meal_avg_cost = 20